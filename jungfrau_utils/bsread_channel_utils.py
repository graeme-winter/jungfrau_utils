--- conflicted
+++ resolved
@@ -3,11 +3,7 @@
 
 def load_default_channel_list(filename="/sf/bernina/config/com/channel_lists/default_channel_list.json"):
 
-<<<<<<< HEAD
-        with open(filename) as input_file:
-=======
         with open(filename, 'r') as input_file:
->>>>>>> f29394d1
             channels_config = json.load(input_file)
 
         channels = channels_config["channels"]
