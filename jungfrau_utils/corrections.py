--- conflicted
+++ resolved
@@ -1,14 +1,10 @@
 import ctypes
 import os
 from time import time
-<<<<<<< HEAD
 
 import numpy as np
 from numpy import ma
-=======
-import numpy.ma as ma
 from jungfrau_utils.geometry import modules_orig
->>>>>>> 87756b4b
 
 is_numba = False
 
@@ -234,7 +230,6 @@
     return res
 
 
-<<<<<<< HEAD
 class JungfrauCalibration():
 
     def __init__(self, G, P, pixel_mask=None, highgain=False):
@@ -287,7 +282,8 @@
         res = np.empty(shape=image.shape, dtype=np.float32)
         correct(image.shape[0], image.shape[1], image, self.GP, res, self.pixel_mask)
         return res
-=======
+
+
 def apply_geometry(image_in, detector_name):
     chip_shape_x = 256
     chip_shape_y = 256
@@ -330,7 +326,6 @@
         image_out = np.rot90(image_out)  # check .copy()
 
     return image_out
->>>>>>> 87756b4b
 
 
 def test():
